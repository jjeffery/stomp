--- conflicted
+++ resolved
@@ -1,13 +1,7 @@
 package stomp
 
 import (
-<<<<<<< HEAD
-	"errors"
-	"gopkg.in/stomp.v1/frame"
-	"strconv"
-=======
 	"gopkg.in/stomp.v2/frame"
->>>>>>> c4f971ac
 )
 
 // A Message represents a message received from the STOMP server.
