--- conflicted
+++ resolved
@@ -4,13 +4,8 @@
 package queue
 
 import (
-<<<<<<< HEAD
-	"gopkg.in/stomp.v1"
-	"gopkg.in/stomp.v1/server/client"
-=======
 	"gopkg.in/stomp.v2/frame"
 	"gopkg.in/stomp.v2/server/client"
->>>>>>> c4f971ac
 )
 
 // Queue for storing message frames.
