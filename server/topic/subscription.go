package topic

import (
<<<<<<< HEAD
	"gopkg.in/stomp.v1"
=======
	"gopkg.in/stomp.v2/frame"
>>>>>>> c4f971ac
)

// Subscription is the interface that wraps a subscriber to a topic.
type Subscription interface {
	// Send a message frame to the topic subscriber.
	SendTopicFrame(f *frame.Frame)
}<|MERGE_RESOLUTION|>--- conflicted
+++ resolved
@@ -1,11 +1,7 @@
 package topic
 
 import (
-<<<<<<< HEAD
-	"gopkg.in/stomp.v1"
-=======
 	"gopkg.in/stomp.v2/frame"
->>>>>>> c4f971ac
 )
 
 // Subscription is the interface that wraps a subscriber to a topic.
