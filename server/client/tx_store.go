package client

import (
	"container/list"
<<<<<<< HEAD
	"gopkg.in/stomp.v1"
	"gopkg.in/stomp.v1/frame"
=======

	"gopkg.in/stomp.v2/frame"
>>>>>>> c4f971ac
)

type txStore struct {
	transactions map[string]*list.List
}

// Initializes a new store or clears out an existing store
func (txs *txStore) Init() {
	txs.transactions = nil
}

func (txs *txStore) Begin(tx string) error {
	if txs.transactions == nil {
		txs.transactions = make(map[string]*list.List)
	}

	if _, ok := txs.transactions[tx]; ok {
		return txAlreadyInProgress
	}

	txs.transactions[tx] = list.New()
	return nil
}

func (txs *txStore) Abort(tx string) error {
	if list, ok := txs.transactions[tx]; ok {
		list.Init()
		delete(txs.transactions, tx)
		return nil
	}
	return txUnknown
}

// Commit causes all requests that have been queued for the transaction
// to be sent to the request channel for processing. Calls the commit
// function (commitFunc) in order for each request that is part of the
// transaction.
func (txs *txStore) Commit(tx string, commitFunc func(f *frame.Frame) error) error {
	if list, ok := txs.transactions[tx]; ok {
		for element := list.Front(); element != nil; element = list.Front() {
			err := commitFunc(list.Remove(element).(*frame.Frame))
			if err != nil {
				return err
			}
		}
		delete(txs.transactions, tx)
		return nil
	}
	return txUnknown
}

func (txs *txStore) Add(tx string, f *frame.Frame) error {
	if list, ok := txs.transactions[tx]; ok {
		f.Header.Del(frame.Transaction)
		list.PushBack(f)
		return nil
	}
	return txUnknown
}<|MERGE_RESOLUTION|>--- conflicted
+++ resolved
@@ -2,13 +2,8 @@
 
 import (
 	"container/list"
-<<<<<<< HEAD
-	"gopkg.in/stomp.v1"
-	"gopkg.in/stomp.v1/frame"
-=======
 
 	"gopkg.in/stomp.v2/frame"
->>>>>>> c4f971ac
 )
 
 type txStore struct {
