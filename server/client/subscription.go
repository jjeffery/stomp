package client

import (
<<<<<<< HEAD
	"gopkg.in/stomp.v1"
	"gopkg.in/stomp.v1/frame"
=======
	"gopkg.in/stomp.v2/frame"
>>>>>>> c4f971ac
)

type Subscription struct {
	conn    *Conn
	dest    string
	id      string            // client's subscription id
	ack     string            // auto, client, client-individual
	msgId   uint64            // message-id (or ack) for acknowledgement
	subList *SubscriptionList // am I in a list
	frame   *frame.Frame      // message allocated to subscription
}

func newSubscription(c *Conn, dest string, id string, ack string) *Subscription {
	return &Subscription{
		conn: c,
		dest: dest,
		id:   id,
		ack:  ack,
	}
}

func (s *Subscription) Destination() string {
	return s.dest
}

func (s *Subscription) Ack() string {
	return s.ack
}

func (s *Subscription) Id() string {
	return s.id
}

func (s *Subscription) IsAckedBy(msgId uint64) bool {
	switch s.ack {
	case frame.AckAuto:
		return true
	case frame.AckClient:
		// any later message acknowledges an earlier message
		return msgId >= s.msgId
	case frame.AckClientIndividual:
		return msgId == s.msgId
	}

	// should not get here
	panic("invalid value for subscript.ack")
}

func (s *Subscription) IsNackedBy(msgId uint64) bool {
	// TODO: not sure about this, interpreting NACK
	// to apply to an individual message
	return msgId == s.msgId
}

func (s *Subscription) SendQueueFrame(f *frame.Frame) {
	s.setSubscriptionHeader(f)
	s.frame = f

	// let the connection deal with the subscription
	// acknowledgement
	s.conn.subChannel <- s
}

// Send a message frame to the client, as part of this
// subscription. Called within the queue when a message
// frame is available.
func (s *Subscription) SendTopicFrame(f *frame.Frame) {
	s.setSubscriptionHeader(f)

	// topics are handled differently, they just go
	// straight to the client without acknowledgement
	s.conn.writeChannel <- f
}

func (s *Subscription) setSubscriptionHeader(f *frame.Frame) {
	if s.frame != nil {
		panic("subscription already has a frame pending")
	}
	f.Header.Set(frame.Subscription, s.id)
}<|MERGE_RESOLUTION|>--- conflicted
+++ resolved
@@ -1,12 +1,7 @@
 package client
 
 import (
-<<<<<<< HEAD
-	"gopkg.in/stomp.v1"
-	"gopkg.in/stomp.v1/frame"
-=======
 	"gopkg.in/stomp.v2/frame"
->>>>>>> c4f971ac
 )
 
 type Subscription struct {
