package stomp

import (
	"errors"
	"io"
	"log"
	"net"
	"strconv"
	"time"

<<<<<<< HEAD
	"gopkg.in/stomp.v1/frame"
=======
	"gopkg.in/stomp.v2/frame"
>>>>>>> c4f971ac
)

// Default time span to add to read/write heart-beat timeouts
// to avoid premature disconnections due to network latency.
const DefaultHeartBeatError = 5 * time.Second

// A Conn is a connection to a STOMP server. Create a Conn using either
// the Dial or Connect function.
type Conn struct {
	conn         io.ReadWriteCloser
	readCh       chan *frame.Frame
	writeCh      chan writeRequest
	version      Version
	session      string
	server       string
	readTimeout  time.Duration
	writeTimeout time.Duration
<<<<<<< HEAD
	closed       bool
=======
	options      *connOptions
>>>>>>> c4f971ac
}

type writeRequest struct {
	Frame *frame.Frame      // frame to send
	C     chan *frame.Frame // response channel
}

// Dial creates a network connection to a STOMP server and performs
// the STOMP connect protocol sequence. The network endpoint of the
// STOMP server is specified by network and addr. STOMP protocol
// options can be specified in opts.
func Dial(network, addr string, opts ...func(*Conn) error) (*Conn, error) {
	c, err := net.Dial(network, addr)
	if err != nil {
		return nil, err
	}

	host, _, err := net.SplitHostPort(c.RemoteAddr().String())
	if err != nil {
		c.Close()
		return nil, err
	}

	// Add option to set host and make it the first option in list,
	// so that if host has been explicitly specified it will override.
	opts = append([](func(*Conn) error){ConnOpt.Host(host)}, opts...)

	return Connect(c, opts...)
}

// Connect creates a STOMP connection and performs the STOMP connect
// protocol sequence. The connection to the STOMP server has already
// been created by the program. The opts parameter provides the
// opportunity to specify STOMP protocol options.
func Connect(conn io.ReadWriteCloser, opts ...func(*Conn) error) (*Conn, error) {
	reader := frame.NewReader(conn)
	writer := frame.NewWriter(conn)

	c := &Conn{
		conn:    conn,
		readCh:  make(chan *frame.Frame, 8),
		writeCh: make(chan writeRequest, 8),
	}

	options, err := newConnOptions(c, opts)
	if err != nil {
		return nil, err
	}

	if options.Host == "" {
		// host not specified yet, attempt to get from net.Conn if possible
		if connection, ok := conn.(net.Conn); ok {
			host, _, err := net.SplitHostPort(connection.RemoteAddr().String())
			if err == nil {
				options.Host = host
			}
		}
		// if host is still blank, use default
		if options.Host == "" {
			options.Host = "default"
		}
	}

	connectFrame, err := options.NewFrame()
	if err != nil {
		return nil, err
	}

	err = writer.Write(connectFrame)
	if err != nil {
		return nil, err
	}

	response, err := reader.Read()
	if err != nil {
		return nil, err
	}

	if response.Command != frame.CONNECTED {
		return nil, newError(response)
	}

	c.server = response.Header.Get(frame.Server)
	c.session = response.Header.Get(frame.Session)

	if versionString := response.Header.Get(frame.Version); versionString != "" {
		version := Version(versionString)
		if err = version.CheckSupported(); err != nil {
			return nil, Error{
				Message: err.Error(),
				Frame:   response,
			}
		}
		c.version = version
	} else {
		// no version in the response, so assume version 1.0
		c.version = V10
	}

	if heartBeat, ok := response.Header.Contains(frame.HeartBeat); ok {
		readTimeout, writeTimeout, err := frame.ParseHeartBeat(heartBeat)
		if err != nil {
			return nil, Error{
				Message: err.Error(),
				Frame:   response,
			}
		}

		c.readTimeout = readTimeout
		c.writeTimeout = writeTimeout

		if c.readTimeout > 0 {
			// Add time to the read timeout to account for time
			// delay in other station transmitting timeout
			c.readTimeout += options.HeartBeatError
		}
		if c.writeTimeout > options.HeartBeatError {
			// Reduce time from the write timeout to account
			// for time delay in transmitting to the other station
			c.writeTimeout -= options.HeartBeatError
		}
	}

	// TODO(jpj): make any non-standard headers in the CONNECTED
	// frame available. This could be implemented as:
	// (a) a callback function supplied as an option; or
	// (b) a property of the Conn structure (eg CustomHeaders)
	// Neither options are particularly elegant, so wait until
	// there is a real need for this.

	go readLoop(c, reader)
	go processLoop(c, writer)

	return c, nil
}

// Version returns the version of the STOMP protocol that
// is being used to communicate with the STOMP server. This
// version is negotiated with the server during the connect sequence.
func (c *Conn) Version() Version {
	return c.version
}

// Session returns the session identifier, which can be
// returned by the STOMP server during the connect sequence.
// If the STOMP server does not return a session header entry,
// this value will be a blank string.
func (c *Conn) Session() string {
	return c.session
}

// Server returns the STOMP server identification, which can
// be returned by the STOMP server during the connect sequence.
// If the STOMP server does not return a server header entry,
// this value will be a blank string.
func (c *Conn) Server() string {
	return c.server
}

// readLoop is a goroutine that reads frames from the
// reader and places them onto a channel for processing
// by the processLoop goroutine
func readLoop(c *Conn, reader *frame.Reader) {
	for {
		f, err := reader.Read()
		if err != nil {
			close(c.readCh)
			return
		}
		c.readCh <- f
	}
}

// processLoop is a goroutine that handles io with
// the server.
func processLoop(c *Conn, writer *frame.Writer) {
	channels := make(map[string]chan *frame.Frame)

	var readTimeoutChannel <-chan time.Time
	var readTimer *time.Timer
	var writeTimeoutChannel <-chan time.Time
	var writeTimer *time.Timer

	for {
		if c.readTimeout > 0 && readTimer == nil {
			readTimer := time.NewTimer(c.readTimeout)
			readTimeoutChannel = readTimer.C
		}
		if c.writeTimeout > 0 && writeTimer == nil {
			writeTimer := time.NewTimer(c.writeTimeout)
			writeTimeoutChannel = writeTimer.C
		}

		select {
		case <-readTimeoutChannel:
			// read timeout, close the connection
			err := newErrorMessage("read timeout")
			sendError(channels, err)
			return

		case <-writeTimeoutChannel:
			// write timeout, send a heart-beat frame
			err := writer.Write(nil)
			if err != nil {
				sendError(channels, err)
				return
			}
			writeTimer = nil
			writeTimeoutChannel = nil

		case f, ok := <-c.readCh:
			// stop the read timer
			if readTimer != nil {
				readTimer.Stop()
				readTimer = nil
				readTimeoutChannel = nil
			}

			if !ok {
				err := newErrorMessage("connection closed")
				sendError(channels, err)
				return
			}

			if f == nil {
				// heart-beat received
				continue
			}

			switch f.Command {
			case frame.RECEIPT:
				if id, ok := f.Header.Contains(frame.ReceiptId); ok {
					if ch, ok := channels[id]; ok {
						ch <- f
						delete(channels, id)
						close(ch)
					}
				} else {
					err := &Error{Message: "missing receipt-id", Frame: f}
					sendError(channels, err)
					return
				}

			case frame.ERROR:
				log.Println("received ERROR; Closing underlying connection")
				for _, ch := range channels {
					ch <- f
					close(ch)
				}

				c.closed = true
				c.conn.Close()

				return

			case frame.MESSAGE:
				if id, ok := f.Header.Contains(frame.Subscription); ok {
					if ch, ok := channels[id]; ok {
						ch <- f
					} else {
						log.Println("ignored MESSAGE for subscription", id)
					}
				}
			}

		case req, ok := <-c.writeCh:
			// stop the write timeout
			if writeTimer != nil {
				writeTimer.Stop()
				writeTimer = nil
				writeTimeoutChannel = nil
			}
			if !ok {
				sendError(channels, errors.New("write channel closed"))
				return
			}
			if req.C != nil {
				if receipt, ok := req.Frame.Header.Contains(frame.Receipt); ok {
					// remember the channel for this receipt
					channels[receipt] = req.C
				}
			}

			switch req.Frame.Command {
			case frame.SUBSCRIBE:
				id, _ := req.Frame.Header.Contains(frame.Id)
				channels[id] = req.C
			case frame.UNSUBSCRIBE:
				id, _ := req.Frame.Header.Contains(frame.Id)
				// is this trying to be too clever -- add a receipt
				// header so that when the server responds with a
				// RECEIPT frame, the corresponding channel will be closed
				req.Frame.Header.Set(frame.Receipt, id)
			}

			// frame to send
			err := writer.Write(req.Frame)
			if err != nil {
				sendError(channels, err)
				return
			}
		}
	}
}

// Send an error to all receipt channels.
func sendError(m map[string]chan *frame.Frame, err error) {
	frame := frame.New(frame.ERROR, frame.Message, err.Error())
	for _, ch := range m {
		ch <- frame
	}
}

// Disconnect will disconnect from the STOMP server. This function
// follows the STOMP standard's recommended protocol for graceful
// disconnection: it sends a DISCONNECT frame with a receipt header
// element. Once the RECEIPT frame has been received, the connection
// with the STOMP server is closed and any further attempt to write
// to the server will fail.
func (c *Conn) Disconnect() error {
<<<<<<< HEAD
	if c.closed {
		return nil
	}

	ch := make(chan *Frame)
=======
	ch := make(chan *frame.Frame)
>>>>>>> c4f971ac
	c.writeCh <- writeRequest{
		Frame: frame.New(frame.DISCONNECT, frame.Receipt, allocateId()),
		C:     ch,
	}

	response := <-ch
	if response.Command != frame.RECEIPT {
		return newError(response)
	}

	c.closed = true
	return c.conn.Close()
}

// Send sends a message to the STOMP server, which in turn sends the message to the specified destination.
// If the STOMP server fails to receive the message for any reason, the connection will close.
//
// The content type should be specified, according to the STOMP specification, but if contentType is an empty
// string, the message will be delivered without a content-type header entry. The body array contains the
// message body, and its content should be consistent with the specified content type.
//
<<<<<<< HEAD
// The message can contain optional, user-defined header entries in userDefined. If there are no optional header
// entries, then set userDefined to nil.
func (c *Conn) Send(destination, contentType string, body []byte, userDefined *Header) error {
	if c.closed {
		return newErrorMessage("Underlying connection closed.")
	}

	f := createSendFrame(destination, contentType, body, userDefined)
	f.Del(frame.Transaction)
	c.sendFrame(f)
	return nil
}

// Send sends a message to the STOMP server, which in turn sends the message to the specified destination.
// This method does not return until the STOMP server has confirmed receipt of the message.
//
// The content type should be specified, according to the STOMP specification, but if contentType is an empty
// string, the message will be delivered without a content type header entry. The body array contains the
// message body, and its content should be consistent with the specified content type.
//
// The message can contain optional, user-defined header entries in userDefined. If there are no optional header
// entries, then set userDefined to nil.
func (c *Conn) SendWithReceipt(destination, contentType string, body []byte, userDefined *Header) error {
	if c.closed {
		return newErrorMessage("Underlying connection closed.")
	}

	f := createSendFrame(destination, contentType, body, userDefined)
	f.Del(frame.Transaction)
	return c.sendFrameWithReceipt(f)
}
=======
// Any number of options can be specified in opts. See the examples for usage. Options include whether
// to receive a RECEIPT, should the content-length be suppressed, and sending custom header entries.
func (c *Conn) Send(destination, contentType string, body []byte, opts ...func(*frame.Frame) error) error {

	f, err := createSendFrame(destination, contentType, body, opts)
	if err != nil {
		return err
	}

	if _, ok := f.Header.Contains(frame.Receipt); ok {
		// receipt required
		request := writeRequest{
			Frame: f,
			C:     make(chan *frame.Frame),
		}

		c.writeCh <- request
		response := <-request.C
		if response.Command != frame.RECEIPT {
			return newError(response)
		}
	} else {
		// no receipt required
		request := writeRequest{Frame: f}
		c.writeCh <- request
	}

	return nil
}

func createSendFrame(destination, contentType string, body []byte, opts []func(*frame.Frame) error) (*frame.Frame, error) {
	// Set the content-length before the options, because this provides
	// an opportunity to remove content-length.
	f := frame.New(frame.SEND, frame.ContentLength, strconv.Itoa(len(body)))
	f.Body = body
>>>>>>> c4f971ac

	for _, opt := range opts {
		if opt == nil {
			return nil, ErrNilOption
		}
		if err := opt(f); err != nil {
			return nil, err
		}
	}

	f.Header.Set(frame.Destination, destination)

	if contentType != "" {
		f.Header.Set(frame.ContentType, contentType)
	}

	return f, nil
}

func (c *Conn) sendFrame(f *frame.Frame) error {
	if _, ok := f.Header.Contains(frame.Receipt); ok {
		// receipt required
		request := writeRequest{
			Frame: f,
			C:     make(chan *frame.Frame),
		}

		c.writeCh <- request
		response, ok := <-request.C
		if ok {
			if response.Command != frame.RECEIPT {
				return newError(response)
			}
		} else {
			return ErrClosed
		}
	} else {
		// no receipt required
		request := writeRequest{Frame: f}
		c.writeCh <- request
	}

	return nil
}

// Subscribe creates a subscription on the STOMP server.
// The subscription has a destination, and messages sent to that destination
// will be received by this subscription. A subscription has a channel
// on which the calling program can receive messages.
<<<<<<< HEAD
func (c *Conn) Subscribe(destination string, ack AckMode) (*Subscription, error) {
	return c.SubscribeWithHeaders(destination, ack, NewHeader())
}

func (c *Conn) SubscribeWithHeaders(destination string, ack AckMode, userDefined *Header) (*Subscription, error) {
	ch := make(chan *Frame)
	headers := userDefined.Clone()

	if _, ok := headers.Contains(frame.Id); !ok {
		headers.Add(frame.Id, allocateId())
=======
func (c *Conn) Subscribe(destination string, ack AckMode, opts ...func(*frame.Frame) error) (*Subscription, error) {
	ch := make(chan *frame.Frame)
	id := allocateId()

	subscribeFrame := frame.New(frame.SUBSCRIBE,
		frame.Id, id,
		frame.Destination, destination,
		frame.Ack, ack.String())

	for _, opt := range opts {
		if opt == nil {
			return nil, ErrNilOption
		}
		err := opt(subscribeFrame)
		if err != nil {
			return nil, err
		}
	}

	request := writeRequest{
		Frame: subscribeFrame,
		C:     ch,
>>>>>>> c4f971ac
	}

	headers.Add(frame.Destination, destination)
	headers.Add(frame.Ack, ack.String())

	f := NewFrame(frame.SUBSCRIBE)
	f.Header = headers

	request := writeRequest{Frame: f, C: ch}

	sub := &Subscription{
		id:          headers.Get(frame.Id),
		destination: destination,
		conn:        c,
		ackMode:     ack,
		C:           make(chan *Message, 16),
	}
	go sub.readLoop(ch)

	c.writeCh <- request
	return sub, nil
}

// Ack acknowledges a message received from the STOMP server.
// If the message was received on a subscription with AckMode == AckAuto,
// then no operation is performed.
func (c *Conn) Ack(m *Message) error {
	f, err := c.createAckNackFrame(m, true)
	if err != nil {
		return err
	}

	if f != nil {
		c.sendFrame(f)
	}
	return nil
}

// Nack indicates to the server that a message was not received
// by the client. Returns an error if the STOMP version does not
// support the NACK message.
func (c *Conn) Nack(m *Message) error {
	f, err := c.createAckNackFrame(m, false)
	if err != nil {
		return err
	}

	if f != nil {
		c.sendFrame(f)
	}
	return nil
}

// Begin is used to start a transaction. Transactions apply to sending
// and acknowledging. Any messages sent or acknowledged during a transaction
// will be processed atomically by the STOMP server based on the transaction.
func (c *Conn) Begin() *Transaction {
	id := allocateId()
	f := frame.New(frame.BEGIN, frame.Transaction, id)
	c.sendFrame(f)
	return &Transaction{id: id, conn: c}
}

// Create an ACK or NACK frame. Complicated by version incompatibilities.
func (c *Conn) createAckNackFrame(msg *Message, ack bool) (*frame.Frame, error) {
	if !ack && !c.version.SupportsNack() {
		return nil, ErrNackNotSupported
	}

	if msg.Header == nil || msg.Subscription == nil || msg.Conn == nil {
		return nil, ErrNotReceivedMessage
	}

	if msg.Subscription.AckMode() == AckAuto {
		if ack {
			// not much point sending an ACK to an auto subscription
			return nil, nil
		} else {
			// sending a NACK for an ack:auto subscription makes no
			// sense
			return nil, ErrCannotNackAutoSub
		}
	}

	var f *frame.Frame
	if ack {
		f = frame.New(frame.ACK)
	} else {
		f = frame.New(frame.NACK)
	}

	switch c.version {
	case V10, V11:
		f.Header.Add(frame.Subscription, msg.Subscription.Id())
		if messageId, ok := msg.Header.Contains(frame.MessageId); ok {
			f.Header.Add(frame.MessageId, messageId)
		} else {
			return nil, missingHeader(frame.MessageId)
		}
	case V12:
		if ack, ok := msg.Header.Contains(frame.Ack); ok {
			f.Header.Add(frame.Id, ack)
		} else {
			return nil, missingHeader(frame.Ack)
		}
	}

	return f, nil
}<|MERGE_RESOLUTION|>--- conflicted
+++ resolved
@@ -8,11 +8,7 @@
 	"strconv"
 	"time"
 
-<<<<<<< HEAD
-	"gopkg.in/stomp.v1/frame"
-=======
 	"gopkg.in/stomp.v2/frame"
->>>>>>> c4f971ac
 )
 
 // Default time span to add to read/write heart-beat timeouts
@@ -30,11 +26,8 @@
 	server       string
 	readTimeout  time.Duration
 	writeTimeout time.Duration
-<<<<<<< HEAD
 	closed       bool
-=======
 	options      *connOptions
->>>>>>> c4f971ac
 }
 
 type writeRequest struct {
@@ -355,15 +348,11 @@
 // with the STOMP server is closed and any further attempt to write
 // to the server will fail.
 func (c *Conn) Disconnect() error {
-<<<<<<< HEAD
 	if c.closed {
 		return nil
 	}
 
-	ch := make(chan *Frame)
-=======
 	ch := make(chan *frame.Frame)
->>>>>>> c4f971ac
 	c.writeCh <- writeRequest{
 		Frame: frame.New(frame.DISCONNECT, frame.Receipt, allocateId()),
 		C:     ch,
@@ -385,42 +374,12 @@
 // string, the message will be delivered without a content-type header entry. The body array contains the
 // message body, and its content should be consistent with the specified content type.
 //
-<<<<<<< HEAD
-// The message can contain optional, user-defined header entries in userDefined. If there are no optional header
-// entries, then set userDefined to nil.
-func (c *Conn) Send(destination, contentType string, body []byte, userDefined *Header) error {
-	if c.closed {
-		return newErrorMessage("Underlying connection closed.")
-	}
-
-	f := createSendFrame(destination, contentType, body, userDefined)
-	f.Del(frame.Transaction)
-	c.sendFrame(f)
-	return nil
-}
-
-// Send sends a message to the STOMP server, which in turn sends the message to the specified destination.
-// This method does not return until the STOMP server has confirmed receipt of the message.
-//
-// The content type should be specified, according to the STOMP specification, but if contentType is an empty
-// string, the message will be delivered without a content type header entry. The body array contains the
-// message body, and its content should be consistent with the specified content type.
-//
-// The message can contain optional, user-defined header entries in userDefined. If there are no optional header
-// entries, then set userDefined to nil.
-func (c *Conn) SendWithReceipt(destination, contentType string, body []byte, userDefined *Header) error {
-	if c.closed {
-		return newErrorMessage("Underlying connection closed.")
-	}
-
-	f := createSendFrame(destination, contentType, body, userDefined)
-	f.Del(frame.Transaction)
-	return c.sendFrameWithReceipt(f)
-}
-=======
 // Any number of options can be specified in opts. See the examples for usage. Options include whether
 // to receive a RECEIPT, should the content-length be suppressed, and sending custom header entries.
 func (c *Conn) Send(destination, contentType string, body []byte, opts ...func(*frame.Frame) error) error {
+	if c.closed {
+		return newErrorMessage("Underlying connection closed.")
+	}
 
 	f, err := createSendFrame(destination, contentType, body, opts)
 	if err != nil {
@@ -453,7 +412,6 @@
 	// an opportunity to remove content-length.
 	f := frame.New(frame.SEND, frame.ContentLength, strconv.Itoa(len(body)))
 	f.Body = body
->>>>>>> c4f971ac
 
 	for _, opt := range opts {
 		if opt == nil {
@@ -503,18 +461,6 @@
 // The subscription has a destination, and messages sent to that destination
 // will be received by this subscription. A subscription has a channel
 // on which the calling program can receive messages.
-<<<<<<< HEAD
-func (c *Conn) Subscribe(destination string, ack AckMode) (*Subscription, error) {
-	return c.SubscribeWithHeaders(destination, ack, NewHeader())
-}
-
-func (c *Conn) SubscribeWithHeaders(destination string, ack AckMode, userDefined *Header) (*Subscription, error) {
-	ch := make(chan *Frame)
-	headers := userDefined.Clone()
-
-	if _, ok := headers.Contains(frame.Id); !ok {
-		headers.Add(frame.Id, allocateId())
-=======
 func (c *Conn) Subscribe(destination string, ack AckMode, opts ...func(*frame.Frame) error) (*Subscription, error) {
 	ch := make(chan *frame.Frame)
 	id := allocateId()
@@ -537,19 +483,10 @@
 	request := writeRequest{
 		Frame: subscribeFrame,
 		C:     ch,
->>>>>>> c4f971ac
-	}
-
-	headers.Add(frame.Destination, destination)
-	headers.Add(frame.Ack, ack.String())
-
-	f := NewFrame(frame.SUBSCRIBE)
-	f.Header = headers
-
-	request := writeRequest{Frame: f, C: ch}
+	}
 
 	sub := &Subscription{
-		id:          headers.Get(frame.Id),
+		id:          id,
 		destination: destination,
 		conn:        c,
 		ackMode:     ack,
